--- conflicted
+++ resolved
@@ -1,6 +1,5 @@
 const express = require("express");
 const router = express.Router();
-<<<<<<< HEAD
 const User = require('../models/Users');
 const {authenticateToken, createToken} = require('../utils/tokenHandling')
 const twilio = require('twilio');
@@ -11,15 +10,6 @@
 const authToken   = process.env.TWILIO_AUTH_TOKEN;
 const verifySid   = process.env.TWILIO_VERIFY_SID;
 const tokenSecret = process.env.TOKEN_SECRET;
-=======
-const User = require("../models/Users");
-const twilio = require("twilio");
-require("dotenv").config({ path: "./.env" });
-
-const accountSid = process.env.TWILIO_ACCOUNT_SID;
-const authToken = process.env.TWILIO_AUTH_TOKEN;
-const verifySid = process.env.TWILIO_VERIFY_SID;
->>>>>>> 94b3bd7d
 
 const client = twilio(accountSid, authToken);
 const verifyService = client.verify.v2.services(verifySid);
@@ -81,17 +71,9 @@
     const token = createToken(newUser.firstName, newUser.role, newUser.employeeId)
 
     res.json({
-<<<<<<< HEAD
       message: 'Signup successful!',
       token: token,
       redirectTo: '/dashboard'
-=======
-      message: "Signup successful!",
-      firstName: newUser.firstName,
-      role: newUser.role,
-      employeeId: newUser.employeeId,
-      redirectTo: "/dashboard",
->>>>>>> 94b3bd7d
     });
   } catch (err) {
     console.error("Verify OTP signup error:", err);
@@ -124,17 +106,9 @@
     const token = createToken(user.firstName, user.role, user.employeeId)
 
     res.json({
-<<<<<<< HEAD
       message: 'Login successful!',
       token: token,
       redirectTo: '/dashboard'
-=======
-      message: "Login successful!",
-      firstName: user.firstName,
-      role: user.role,
-      employeeId: user.employeeId,
-      redirectTo: "/dashboard",
->>>>>>> 94b3bd7d
     });
   } catch (err) {
     console.error("Verify OTP login error:", err);
@@ -143,14 +117,10 @@
 });
 
 // ─── Admin Approvals ────────────────────────────────────────────────
-<<<<<<< HEAD
 router.get('/users', authenticateToken, async (req, res) => {
   if (req.decodedToken.role != 'Admin') {
     return res.sendStatus(403)
   }
-=======
-router.get("/users", async (req, res) => {
->>>>>>> 94b3bd7d
   try {
     const users = await User.find({}, "firstName lastName role approvalStatus");
     res.json(users);
@@ -160,14 +130,10 @@
   }
 });
 
-<<<<<<< HEAD
 router.put('/users/:id/approve', authenticateToken, async (req, res) => {
   if (req.decodedToken.role != 'Admin') {
     return res.sendStatus(403)
   }
-=======
-router.put("/users/:id/approve", async (req, res) => {
->>>>>>> 94b3bd7d
   try {
     const { status } = req.body;
     if (!["Approved", "Rejected"].includes(status)) {
@@ -191,14 +157,10 @@
 });
 
 // ─── For Admin to PreAuthorize  ───────────────────────────────────────
-<<<<<<< HEAD
 router.post('/preapprove', authenticateToken, async (req, res) => {
   if (req.decodedToken.role != 'Admin') {
     return res.sendStatus(403)
   }
-=======
-router.post("/preapprove", async (req, res) => {
->>>>>>> 94b3bd7d
   try {
     const { firstName, lastName, email, phone, role } = req.body;
     if (await User.findOne({ phone })) {
@@ -223,14 +185,10 @@
 });
 
 // ─── View Profile   ───────────────────────────────────────
-<<<<<<< HEAD
 router.get('/users/:employeeId', authenticateToken, async (req, res) => {
   if ( !['Admin', 'Manager'].includes(req.decodedToken.role) && req.decodedToken.employeeId != req.params.employeeId) {
     return res.sendStatus(403)
   }
-=======
-router.get("/users/:employeeId", async (req, res) => {
->>>>>>> 94b3bd7d
   try {
     const user = await User.findOne({ employeeId: req.params.employeeId });
     console.log("User found:", user);
@@ -248,14 +206,10 @@
 });
 
 // ─── Edit User Profile  ───────────────────────────────────────
-<<<<<<< HEAD
 router.put('/users/:employeeId', authenticateToken, async (req, res) => {
   if ( req.decodedToken.role != 'Admin' && req.decodedToken.employeeId != req.params.employeeId) {
     return res.sendStatus(403)
   }
-=======
-router.put("/users/:employeeId", async (req, res) => {
->>>>>>> 94b3bd7d
   try {
     const { firstName, lastName, email, phone, role } = req.body;
 
@@ -279,14 +233,10 @@
 });
 
 // ─── View Profile by _id ───────────────────────────────────────
-<<<<<<< HEAD
 router.get('/users/by-id/:id', authenticateToken, async (req, res) => {
   if (req.decodedToken.role != 'Admin') {
     return res.sendStatus(403)
   }
-=======
-router.get("/users/by-id/:id", async (req, res) => {
->>>>>>> 94b3bd7d
   try {
     const user = await User.findById(req.params.id);
     console.log("User found:", user);
@@ -304,14 +254,10 @@
 });
 
 // ─── Edit User Profile by _id ───────────────────────────────────────
-<<<<<<< HEAD
 router.put('/users/by-id/:id', authenticateToken, async (req, res) => {
   if (req.decodedToken.role != 'Admin') {
     return res.sendStatus(403)
   }
-=======
-router.put("/users/by-id/:id", async (req, res) => {
->>>>>>> 94b3bd7d
   try {
     const { firstName, lastName, email, phone, role } = req.body;
 
