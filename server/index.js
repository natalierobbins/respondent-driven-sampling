// Import required modules
const express = require("express");
const path = require("path");
const cors = require("cors");
const helmet = require("helmet");
const compression = require("compression");
const nocache = require("nocache");
const connectDB = require("./database");

// Import routes
const authRoutes = require("./routes/auth");
const pageRoutes = require("./routes/pages");
const surveyRoutes = require("./routes/surveys");
require("dotenv").config({ path: "./.env" });

const app = express();

// SECURITY FIRST - Apply security middleware before any other middleware
// This ensures all requests are protected from the start

// 1. Disable X-Powered-By header
app.disable("x-powered-by");

// 2. Apply Helmet for security headers - using strongest settings
app.use(helmet());

// 3. Explicit CSP settings - ensuring Content-Security-Policy is set correctly
app.use(
  helmet.contentSecurityPolicy({
    directives: {
      defaultSrc: ["'self'"],
      scriptSrc: ["'self'"],
      styleSrc: ["'self'", "'unsafe-inline'"],
      imgSrc: ["'self'", "data:"],
      connectSrc: ["'self'"],
      fontSrc: ["'self'"],
      objectSrc: ["'none'"],
      mediaSrc: ["'self'"],
      frameSrc: ["'none'"],
      sandbox: ["allow-forms", "allow-scripts", "allow-same-origin"],
      reportUri: "/report-violation",
      reportTo: "report-endpoint",
      upgradeInsecureRequests: [],
    },
  })
);

// 4. Explicit X-Frame-Options setting - preventing clickjacking
app.use(helmet.frameguard({ action: "deny" }));

// 5. Strict Transport Security - forcing HTTPS
app.use(
  helmet.hsts({
    maxAge: 31536000, // 1 year in seconds
    includeSubDomains: true,
    preload: true,
  })
);

// 6. X-Content-Type-Options - preventing MIME type sniffing
app.use(helmet.noSniff());

// 7. X-XSS-Protection - adding browser XSS filtering
app.use(helmet.xssFilter());

// 8. Referrer Policy - controlling referrer information
app.use(helmet.referrerPolicy({ policy: "same-origin" }));

// 9. Prevent browser caching for all responses to ensure fresh security headers
app.use(nocache());

// 10. Compression for better performance
app.use(compression());

// 11. Custom middleware to force security headers on every response
app.use((req, res, next) => {
  // Ensuring these headers are explicitly set on every response
  res.setHeader(
    "Content-Security-Policy",
    "default-src 'self'; script-src 'self'; object-src 'none'; img-src 'self' data:; style-src 'self' 'unsafe-inline'"
  );
  res.setHeader("X-Frame-Options", "DENY");
  res.setHeader(
    "Strict-Transport-Security",
    "max-age=31536000; includeSubDomains; preload"
  );
  res.setHeader("X-Content-Type-Options", "nosniff");
  res.setHeader("X-XSS-Protection", "1; mode=block");
  res.setHeader("Referrer-Policy", "same-origin");

  // Cookie security
  res.setHeader("Set-Cookie", "HttpOnly; Secure; SameSite=Strict");

  // Removing unwanted headers
  res.removeHeader("X-Powered-By");
  res.removeHeader("Server");

  next();
});

// 12. Strict CORS settings - controlling cross-origin requests
app.use(
  cors({
    origin: "*", // Replace with specific domains in production
    methods: ["GET", "POST", "PUT", "DELETE"],
    allowedHeaders: ["Content-Type", "Authorization"],
    credentials: true,
    maxAge: 86400,
  })
);

// 13. Body parsing middleware
app.use(express.json());
app.use(express.urlencoded({ extended: false }));

// Connect to MongoDB
// connectDB();

// Routes - each with enforced security headers
const securityWrapper = (router) => {
  return (req, res, next) => {
    // Set security headers before passing to router
    res.setHeader(
      "Content-Security-Policy",
      "default-src 'self'; script-src 'self'; object-src 'none'; img-src 'self' data:; style-src 'self' 'unsafe-inline'"
    );
    res.setHeader("X-Frame-Options", "DENY");
    res.setHeader(
      "Strict-Transport-Security",
      "max-age=31536000; includeSubDomains; preload"
    );
    res.setHeader("X-Content-Type-Options", "nosniff");
    res.setHeader("X-XSS-Protection", "1; mode=block");
    router(req, res, next);
  };
};

// Apply routes with security wrapper
app.use("/api/auth", securityWrapper(authRoutes));
app.use("/api/pages", securityWrapper(pageRoutes));
app.use("/api/surveys", securityWrapper(surveyRoutes));

// Serve static files with security headers
<<<<<<< HEAD
const clientBuildPath = path.join(__dirname, '../client/dist');
app.use(express.static(clientBuildPath, {
=======
const clientBuildPath = path.join(__dirname, "./dist");
app.use(
  express.static(clientBuildPath, {
>>>>>>> 94b3bd7d
    setHeaders: (res) => {
      res.setHeader(
        "Content-Security-Policy",
        "default-src 'self'; script-src 'self'; object-src 'none'; img-src 'self' data:; style-src 'self' 'unsafe-inline'"
      );
      res.setHeader("X-Frame-Options", "DENY");
      res.setHeader(
        "Strict-Transport-Security",
        "max-age=31536000; includeSubDomains; preload"
      );
      res.setHeader("X-Content-Type-Options", "nosniff");
      res.setHeader("X-XSS-Protection", "1; mode=block");
      res.setHeader("Referrer-Policy", "same-origin");
      res.setHeader(
        "Cache-Control",
        "no-store, no-cache, must-revalidate, proxy-revalidate"
      );
      res.setHeader("Pragma", "no-cache");
      res.setHeader("Expires", "0");
      res.setHeader("Surrogate-Control", "no-store");
    },
  })
);

// Catch-all route handler with security headers
app.get("*", (req, res) => {
  // Set security headers
  res.setHeader(
    "Content-Security-Policy",
    "default-src 'self'; script-src 'self'; object-src 'none'; img-src 'self' data:; style-src 'self' 'unsafe-inline'"
  );
  res.setHeader("X-Frame-Options", "DENY");
  res.setHeader(
    "Strict-Transport-Security",
    "max-age=31536000; includeSubDomains; preload"
  );
  res.setHeader("X-Content-Type-Options", "nosniff");
  res.setHeader("X-XSS-Protection", "1; mode=block");

  if (req.originalUrl.startsWith("/api/")) {
    return res.status(404).json({ message: "API endpoint not found" });
  }
  res.sendFile(path.join(clientBuildPath, "index.html"));
});

// Error handler with security headers
app.use((err, req, res, next) => {
  // Set security headers
  res.setHeader(
    "Content-Security-Policy",
    "default-src 'self'; script-src 'self'; object-src 'none'; img-src 'self' data:; style-src 'self' 'unsafe-inline'"
  );
  res.setHeader("X-Frame-Options", "DENY");
  res.setHeader(
    "Strict-Transport-Security",
    "max-age=31536000; includeSubDomains; preload"
  );
  res.setHeader("X-Content-Type-Options", "nosniff");
  res.setHeader("X-XSS-Protection", "1; mode=block");

  console.error(err.stack);
  res.status(500).json({ message: "Something went wrong!" });
});

(async () => {
  try {
    console.log("Starting DB connection...");
    await connectDB();
    console.log("DB connected successfully");
    const PORT = process.env.PORT || 1234;
    app.listen(PORT, "0.0.0.0", () => {
      console.log(
        `Server running with security headers at http://localhost:${PORT}`
      );
    });
  } catch (error) {
    console.error("Failed to connect to DB, server not started", error);
    process.exit(1);
  }
})();

// // Set the port
// const PORT = process.env.PORT || 1234;
// app.listen(PORT, '0.0.0.0', () => console.log(`Server running with security headers at http://localhost:${PORT}`));<|MERGE_RESOLUTION|>--- conflicted
+++ resolved
@@ -141,14 +141,9 @@
 app.use("/api/surveys", securityWrapper(surveyRoutes));
 
 // Serve static files with security headers
-<<<<<<< HEAD
-const clientBuildPath = path.join(__dirname, '../client/dist');
-app.use(express.static(clientBuildPath, {
-=======
 const clientBuildPath = path.join(__dirname, "./dist");
 app.use(
   express.static(clientBuildPath, {
->>>>>>> 94b3bd7d
     setHeaders: (res) => {
       res.setHeader(
         "Content-Security-Policy",
